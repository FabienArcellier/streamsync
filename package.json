{
  "name": "Streamsync",
  "version": "1.0.0",
  "description": "",
  "workspaces": [
    "ui",
    "e2e",
    "docs"
  ],
  "scripts": {
    "build": "npm run --if-present -ws build",
    "e2e": "npm run -w streamsync-e2e e2e",
    "e2e:ui": "npm run -w streamsync-e2e e2e:ui",
    "lint": "npm run --if-present -ws lint",
    "test": "npm run --if-present -ws test",
    "cli:test": "pytest tests -o log_cli=true ",
    "cli:lint": "mypy ./src/streamsync --exclude app_templates/*",
    "ui:dev": "npm run -w streamsync-ui ui:dev",
    "ui:preview": "npm run -w streamsync-ui ui:preview",
    "docs:dev": "npm run -w streamsync-docs docs:dev",
    "docs:preview": "npm run -w streamsync-docs docs:preview",
<<<<<<< HEAD

    "test:ci": "npm run --if-present -ws test",
    "build:ci": "npm run --if-present -ws build",
    "lint:ci": "npm run --if-present -ws lint:ci",
    "e2e:firefox:ci": "npm run -w streamsync-e2e e2e:firefox",
    "e2e:chromium:ci": "npm run -w streamsync-e2e e2e:chromium",
    "e2e:webkit:ci": "npm run -w streamsync-e2e e2e:webkit",
    "custom.build:ci": "npm run -w streamsync-ui custom.build"
=======
    "build": "npm run -w streamsync-ui build",
    "custom.build": "npm run -w streamsync-ui custom.build",
    "e2e": "npm run -w streamsync-e2e test",
    "test": "npm run -w streamsync-docs test",
    "e2e:ui": "npm run -w streamsync-e2e test:ui",
    "e2e:ci": "npm run -w streamsync-e2e test:ci",
    "e2e:firefox:ci": "npm run -w streamsync-e2e test:firefox:ci",
    "e2e:chromium:ci": "npm run -w streamsync-e2e test:chromium:ci",
    "e2e:webkit:ci": "npm run -w streamsync-e2e test:webkit:ci",
    "lint": "npm run -w streamsync-ui lint",
    "lint:ci": "npm run -w streamsync-ui lint:ci",
    "dev": "npm run -w streamsync-ui dev",
	"codegen.binding.ui": "npm run -w streamsync-ui codegen.binding.ui"
>>>>>>> 0481cdfc
  }
}<|MERGE_RESOLUTION|>--- conflicted
+++ resolved
@@ -1,47 +1,40 @@
 {
-  "name": "Streamsync",
-  "version": "1.0.0",
-  "description": "",
-  "workspaces": [
-    "ui",
-    "e2e",
-    "docs"
-  ],
-  "scripts": {
-    "build": "npm run --if-present -ws build",
-    "e2e": "npm run -w streamsync-e2e e2e",
-    "e2e:ui": "npm run -w streamsync-e2e e2e:ui",
-    "lint": "npm run --if-present -ws lint",
-    "test": "npm run --if-present -ws test",
-    "cli:test": "pytest tests -o log_cli=true ",
-    "cli:lint": "mypy ./src/streamsync --exclude app_templates/*",
-    "ui:dev": "npm run -w streamsync-ui ui:dev",
-    "ui:preview": "npm run -w streamsync-ui ui:preview",
-    "docs:dev": "npm run -w streamsync-docs docs:dev",
-    "docs:preview": "npm run -w streamsync-docs docs:preview",
-<<<<<<< HEAD
+	"name": "Streamsync",
+	"version": "1.0.0",
+	"description": "",
+	"workspaces": [
+		"ui",
+		"e2e",
+		"docs"
+	],
+	"scripts": {
+		"cli:test": "pytest tests -o log_cli=true ",
+		"cli:lint": "mypy ./src/streamsync --exclude app_templates/*",
 
-    "test:ci": "npm run --if-present -ws test",
-    "build:ci": "npm run --if-present -ws build",
-    "lint:ci": "npm run --if-present -ws lint:ci",
-    "e2e:firefox:ci": "npm run -w streamsync-e2e e2e:firefox",
-    "e2e:chromium:ci": "npm run -w streamsync-e2e e2e:chromium",
-    "e2e:webkit:ci": "npm run -w streamsync-e2e e2e:webkit",
-    "custom.build:ci": "npm run -w streamsync-ui custom.build"
-=======
-    "build": "npm run -w streamsync-ui build",
-    "custom.build": "npm run -w streamsync-ui custom.build",
-    "e2e": "npm run -w streamsync-e2e test",
-    "test": "npm run -w streamsync-docs test",
-    "e2e:ui": "npm run -w streamsync-e2e test:ui",
-    "e2e:ci": "npm run -w streamsync-e2e test:ci",
-    "e2e:firefox:ci": "npm run -w streamsync-e2e test:firefox:ci",
-    "e2e:chromium:ci": "npm run -w streamsync-e2e test:chromium:ci",
-    "e2e:webkit:ci": "npm run -w streamsync-e2e test:webkit:ci",
-    "lint": "npm run -w streamsync-ui lint",
-    "lint:ci": "npm run -w streamsync-ui lint:ci",
-    "dev": "npm run -w streamsync-ui dev",
-	"codegen.binding.ui": "npm run -w streamsync-ui codegen.binding.ui"
->>>>>>> 0481cdfc
-  }
+		"ui:dev": "npm run -w streamsync-ui dev",
+		"ui:preview": "npm run -w streamsync-ui preview",
+
+		"docs:dev": "npm run -w streamsync-docs dev",
+		"docs:preview": "npm run -w streamsync-docs preview",
+
+		"build": "npm run --if-present -ws build",
+		"build:ci": "npm run -w streamsync-ui build",
+		"custom.build:ci": "npm run -w streamsync-ui custom.build",
+
+		"test": "npm run --if-present -ws test",
+		"test": "npm run -w streamsync-docs test",
+
+		"e2e": "npm run -w streamsync-e2e e2e",
+		"e2e:ui": "npm run -w streamsync-e2e e2e:ui",
+		"e2e:ci": "npm run -w streamsync-e2e e2e:ci",
+		"e2e:firefox:ci": "npm run -w streamsync-e2e e2e:firefox",
+		"e2e:chromium:ci": "npm run -w streamsync-e2e e2e:chromium",
+		"e2e:webkit:ci": "npm run -w streamsync-e2e e2e:webkit",
+
+		"lint": "npm run -w streamsync-ui lint",
+		"lint:ci": "npm run -w streamsync-ui lint:ci",
+
+		"dev": "npm run -w streamsync-ui dev",
+		"codegen.binding.ui": "npm run -w streamsync-ui codegen.binding.ui"
+	}
 }
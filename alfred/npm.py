--- conflicted
+++ resolved
@@ -5,9 +5,9 @@
 def npm_lint():
     alfred.run("npm run ui:lint:ci")
 
-@alfred.command("npm.test", help="test check npm packages")
+@alfred.command("npm.test", help="test against documentation")
 def npm_test():
-    alfred.run("npm test")
+    alfred.run("npm docs:test")
 
 @alfred.command("npm.e2e", help="run e2e tests")
 @alfred.option('--browser', '-b', help="run e2e tests on specified browser", default='chromium')
@@ -20,13 +20,8 @@
     alfred.run("npm run ui:build")
 
 @alfred.command("npm.build_custom_components", help="build custom components")
-<<<<<<< HEAD
-def ui_build_custom():
+def npm_build_custom_components():
     alfred.run("npm run ui:custom.build")
-=======
-def npm_build_custom_components():
-    alfred.run("npm run custom.build")
->>>>>>> 2a65ce53
 
 @alfred.command("npm.codegen", help="generate code for different usecase (low code ui, documentation, ...)")
 def npm_codegen():

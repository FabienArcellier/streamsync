--- conflicted
+++ resolved
@@ -29,29 +29,19 @@
 				<div class="content">{{ fields.title.value }}</div>
 			</div>
 		</div>
-<<<<<<< HEAD
-		<div
-			class="container"
-			data-streamsync-container
-			:style="containerStyle"
-=======
 		<BaseContainer
 			class="container"
 			:contentHAlign="fields.contentHAlign.value"
 			:contentVAlign="fields.contentVAlign.value"
 			:contentPadding="fields.contentPadding.value"
->>>>>>> 52abe0d5
 		>
 			<slot></slot>
-		</div>
+		</BaseContainer>
 	</div>
 </template>
 
 <script lang="ts">
 import { FieldCategory, FieldType } from "../streamsyncTypes";
-<<<<<<< HEAD
-import { cssClasses, separatorColor } from "../renderer/sharedStyleFields";
-=======
 import {
 	contentHAlign,
 	contentPadding,
@@ -59,7 +49,6 @@
 	cssClasses,
 	separatorColor,
 } from "../renderer/sharedStyleFields";
->>>>>>> 52abe0d5
 
 const description =
 	"A layout component that organises its child components in columns. Must be inside a Column Container component.";
@@ -115,40 +104,11 @@
 				},
 				desc: "Only applied when the column is collapsible.",
 			},
-<<<<<<< HEAD
-			horizontalAlignment: {
-				name: "Horizontal alignment",
-				default: "normal",
-				type: FieldType.Text,
-				options: {
-					normal: "Normal",
-					left: "Left",
-					center: "Center",
-					right: "Right",
-				},
-				category: FieldCategory.Style,
-			},
-			verticalAlignment: {
-				name: "Vertical alignment",
-				default: "normal",
-				type: FieldType.Text,
-				options: {
-					normal: "Normal",
-					top: "Top",
-					center: "Center",
-					bottom: "Bottom",
-				},
-				category: FieldCategory.Style,
-			},
-			separatorColor,
-			cssClasses
-=======
 			separatorColor,
 			contentPadding,
 			contentHAlign,
 			contentVAlign,
 			cssClasses,
->>>>>>> 52abe0d5
 		},
 	},
 	components: { IconGen },
@@ -158,6 +118,7 @@
 import { computed, ComputedRef, inject, Ref, ref, watch } from "vue";
 import injectionKeys from "../injectionKeys";
 import IconGen from "../renderer/IconGen.vue";
+import BaseContainer from "./base/BaseContainer.vue";
 const instancePath = inject(injectionKeys.instancePath);
 const instanceData = inject(injectionKeys.instanceData);
 const ss = inject(injectionKeys.core);
@@ -183,31 +144,6 @@
 	return style;
 });
 
-<<<<<<< HEAD
-const containerStyle = computed(() => {
-	const horizontalAlignMap = {
-		normal: "normal",
-		left: "start",
-		center: "center",
-		right: "end",
-	};
-	const verticalAlignMap = {
-		normal: "normal",
-		top: "start",
-		center: "center",
-		bottom: "end",
-	};
-	const alignItems = horizontalAlignMap[fields.horizontalAlignment.value];
-	const justifyContent = verticalAlignMap[fields.verticalAlignment.value];
-	const style = {
-		"align-items": alignItems,
-		"justify-content": justifyContent,
-	};
-	return style;
-});
-
-=======
->>>>>>> 52abe0d5
 const toggleCollapsed = () => {
 	isCollapsed.value = !isCollapsed.value;
 };

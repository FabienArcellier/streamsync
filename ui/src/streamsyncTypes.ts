--- conflicted
+++ resolved
@@ -88,13 +88,10 @@
 	Number = "Number",
 	Object = "Object",
 	IdKey = "Identifying Key",
-<<<<<<< HEAD
-=======
 	Width = "Width",
 	HAlign = "Align (H)",
 	VAlign = "Align (V)",
 	Padding = "Padding",
->>>>>>> 52abe0d5
 }
 
 export const enum FieldCategory {

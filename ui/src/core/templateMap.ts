// Maps Streamsync component types to renderable Vue components
// content
import CoreDataframe from "../core_components/content/CoreDataframe.vue";
import CoreHeading from "../core_components/content/CoreHeading.vue";
import CoreIcon from "../core_components/content/CoreIcon.vue";
import CoreImage from "../core_components/content/CoreImage.vue";
import CoreMessage from "../core_components/content/CoreMessage.vue";
import CoreMetric from "../core_components/content/CoreMetric.vue";
import CorePlotlyGraph from "../core_components/content/CorePlotlyGraph.vue";
import CoreText from "../core_components/content/CoreText.vue";
import CoreVegaLiteChart from "../core_components/content/CoreVegaLiteChart.vue";
import CoreVideoPlayer from "../core_components/content/CoreVideoPlayer.vue";
import CoreLink from "../core_components/content/CoreLink.vue";
import CoreChat from "../core_components/content/CoreChat.vue";
import CoreTags from "../core_components/content/CoreTags.vue";
// input
import CoreCheckboxInput from "../core_components/input/CoreCheckboxInput.vue";
import CoreDateInput from "../core_components/input/CoreDateInput.vue";
import CoreDropdownInput from "../core_components/input/CoreDropdownInput.vue";
import CoreFileInput from "../core_components/input/CoreFileInput.vue";
import CoreMultiselectInput from "../core_components/input/CoreMultiselectInput.vue";
import CoreNumberInput from "../core_components/input/CoreNumberInput.vue";
import CoreRadioInput from "../core_components/input/CoreRadioInput.vue";
import CoreSelectInput from "../core_components/input/CoreSelectInput.vue";
import CoreSliderInput from "../core_components/input/CoreSliderInput.vue";
import CoreTextInput from "../core_components/input/CoreTextInput.vue";
import CoreTextareaInput from "../core_components/input/CoreTextareaInput.vue";
import CoreRating from "../core_components/input/CoreRatingInput.vue";
import CoreSwitchInput from "../core_components/input/CoreSwitchInput.vue";
// layout
import CoreColumn from "../core_components/layout/CoreColumn.vue";
import CoreColumns from "../core_components/layout/CoreColumns.vue";
import CoreHeader from "../core_components/layout/CoreHeader.vue";
import CoreHorizontalStack from "../core_components/layout/CoreHorizontalStack.vue";
import CoreSection from "../core_components/layout/CoreSection.vue";
import CoreSeparator from "../core_components/layout/CoreSeparator.vue";
import CoreSidebar from "../core_components/layout/CoreSidebar.vue";
import CoreTab from "../core_components/layout/CoreTab.vue";
import CoreTabs from "../core_components/layout/CoreTabs.vue";
import CoreStep from "../core_components/layout/CoreStep.vue";
import CoreSteps from "../core_components/layout/CoreSteps.vue";
// other
import CoreButton from "../core_components/other/CoreButton.vue";
import CoreHtml from "../core_components/other/CoreHtml.vue";
import CorePagination from "../core_components/other/CorePagination.vue";
import CoreRepeater from "../core_components/other/CoreRepeater.vue";
import CoreTimer from "../core_components/other/CoreTimer.vue";
import CoreWebcamCapture from "../core_components/other/CoreWebcamCapture.vue";
// embed
import CorePDF from "../core_components/embed/CorePDF.vue";
import CoreIFrame from "../core_components/embed/CoreIFrame.vue";
import CoreGoogleMaps from "../core_components/embed/CoreGoogleMaps.vue";
// root
import CorePage from "../core_components/root/CorePage.vue";
import CoreRoot from "../core_components/root/CoreRoot.vue";

import CoreMapbox from "../core_components/embed/CoreMapbox.vue";

import { StreamsyncComponentDefinition } from "../streamsyncTypes";
import { h } from "vue";

const templateMap = {
	root: CoreRoot,
	page: CorePage,
	sidebar: CoreSidebar,
	button: CoreButton,
	text: CoreText,
	section: CoreSection,
	header: CoreHeader,
	heading: CoreHeading,
	dataframe: CoreDataframe,
	html: CoreHtml,
	pagination: CorePagination,
	repeater: CoreRepeater,
	column: CoreColumn,
	columns: CoreColumns,
	tab: CoreTab,
	tabs: CoreTabs,
	link: CoreLink,
	horizontalstack: CoreHorizontalStack,
	separator: CoreSeparator,
	image: CoreImage,
	pdf: CorePDF,
	iframe: CoreIFrame,
	googlemaps: CoreGoogleMaps,
	mapbox: CoreMapbox,
	icon: CoreIcon,
	timer: CoreTimer,
	textinput: CoreTextInput,
	textareainput: CoreTextareaInput,
	numberinput: CoreNumberInput,
	sliderinput: CoreSliderInput,
	dateinput: CoreDateInput,
	radioinput: CoreRadioInput,
	checkboxinput: CoreCheckboxInput,
	dropdowninput: CoreDropdownInput,
	selectinput: CoreSelectInput,
	multiselectinput: CoreMultiselectInput,
	fileinput: CoreFileInput,
	webcamcapture: CoreWebcamCapture,
	vegalitechart: CoreVegaLiteChart,
	plotlygraph: CorePlotlyGraph,
	metric: CoreMetric,
	message: CoreMessage,
	videoplayer: CoreVideoPlayer,
	chat: CoreChat,
	step: CoreStep,
	steps: CoreSteps,
	ratinginput: CoreRating,
<<<<<<< HEAD
	tags: CoreTags
=======
	switchinput: CoreSwitchInput,
>>>>>>> b53161f2
};

if (STREAMSYNC_LIVE_CCT === "yes") {
	/*
	Assigns the components in custom_components to the template map,
	allowing for live updates when developing custom component templates. 
	*/

	const liveCCT: Record<string, any> = (await import("../custom_components"))
		.default;
	Object.entries(liveCCT).forEach(([componentType, template]) => {
		templateMap[`custom_${componentType}`] = template;
	});
}

function fallbackTemplate(type: string) {
	const message = `Component type "${type}" not supported. If it's a custom component, please ensure it's been loaded.`;
	return {
		streamsync: {
			name: "Fallback Component",
			allowedChildrenTypes: ["*"],
			description: message,
			category: "Fallback",
		},
		setup(props, { slots }) {
			return () => {
				return h(
					"div",
					{
						"data-streamsync-container": "",
						style: {
							color: "var(--primaryTextColor)",
						},
					},
					[message, slots.default({})],
				);
			};
		},
	};
}

export function getTemplate(type: string) {
	return templateMap[type] ?? fallbackTemplate(type);
}

export function getComponentDefinition(
	type: string,
): StreamsyncComponentDefinition {
	return getTemplate(type)?.streamsync;
}

export function getSupportedComponentTypes() {
	return Object.keys(templateMap);
}

export function registerComponentTemplate(type: string, vueComponent: any) {
	templateMap[type] = vueComponent;
}

export default templateMap;<|MERGE_RESOLUTION|>--- conflicted
+++ resolved
@@ -107,11 +107,8 @@
 	step: CoreStep,
 	steps: CoreSteps,
 	ratinginput: CoreRating,
-<<<<<<< HEAD
-	tags: CoreTags
-=======
+	tags: CoreTags,
 	switchinput: CoreSwitchInput,
->>>>>>> b53161f2
 };
 
 if (STREAMSYNC_LIVE_CCT === "yes") {

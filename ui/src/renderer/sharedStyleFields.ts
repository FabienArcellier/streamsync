import { FieldCategory, FieldType } from "../streamsyncTypes";

export const accentColor = {
	name: "Accent",
	type: FieldType.Color,
	category: FieldCategory.Style,
	applyStyleVariable: true,
};

export const primaryTextColor = {
	name: "Primary text",
	type: FieldType.Color,
	category: FieldCategory.Style,
	applyStyleVariable: true,
};

export const secondaryTextColor = {
	name: "Secondary text",
	type: FieldType.Color,
	category: FieldCategory.Style,
	applyStyleVariable: true,
};

export const emptinessColor = {
	name: "Emptiness",
	desc: "Page background color",
	type: FieldType.Color,
	category: FieldCategory.Style,
	applyStyleVariable: true,
};

export const containerBackgroundColor = {
	name: "Container background",
	type: FieldType.Color,
	category: FieldCategory.Style,
	applyStyleVariable: true,
};

export const containerShadow = {
	name: "Container shadow",
	type: FieldType.Shadow,
	category: FieldCategory.Style,
	applyStyleVariable: true,
};

export const separatorColor = {
	name: "Separator",
	type: FieldType.Color,
	category: FieldCategory.Style,
	applyStyleVariable: true,
};

export const buttonColor = {
	name: "Button",
	type: FieldType.Color,
	category: FieldCategory.Style,
	applyStyleVariable: true,
};

export const buttonTextColor = {
	name: "Button text",
	type: FieldType.Color,
	category: FieldCategory.Style,
	applyStyleVariable: true,
};

export const buttonShadow = {
	name: "Button shadow",
	type: FieldType.Shadow,
	category: FieldCategory.Style,
	applyStyleVariable: true,
};

export const selectedColor = {
	name: "Selected",
	type: FieldType.Color,
	default: "rgba(210, 234, 244, 0.8)",
	category: FieldCategory.Style,
	applyStyleVariable: true
};

export const cssClasses = {
	name: "Custom CSS classes",
	type: FieldType.Text,
	category: FieldCategory.Style,
	desc: "CSS classes, separated by spaces. You can define classes in custom stylesheets."
};
<<<<<<< HEAD
=======

export const contentWidth = {
	name: "Content width",
	type: FieldType.Width,
	default: "100%",
	category: FieldCategory.Style,
	desc: "Configure content width using CSS units, e.g. 100px, 50%, 10vw, etc.",
};

export const contentHAlign = {
	name: "Content alignment (H)",
	type: FieldType.HAlign,
	default: "unset",
	category: FieldCategory.Style,
};

export const contentVAlign = {
	name: "Content alignment (V)",
	type: FieldType.VAlign,
	default: "unset",
	category: FieldCategory.Style,
};

export const contentPadding = {
	name: "Padding",
	type: FieldType.Padding,
	default: "0",
	category: FieldCategory.Style,
};
>>>>>>> 52abe0d5
<|MERGE_RESOLUTION|>--- conflicted
+++ resolved
@@ -85,8 +85,6 @@
 	category: FieldCategory.Style,
 	desc: "CSS classes, separated by spaces. You can define classes in custom stylesheets."
 };
-<<<<<<< HEAD
-=======
 
 export const contentWidth = {
 	name: "Content width",
@@ -116,4 +114,3 @@
 	default: "0",
 	category: FieldCategory.Style,
 };
->>>>>>> 52abe0d5

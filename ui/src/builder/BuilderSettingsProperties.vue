<template>
	<div
		class="BuilderSettingsProperties"
		v-if="ssbm.isSelectionActive() && fields"
	>
		<div class="sectionTitle">
			<i class="ri-equalizer-line ri-xl"></i>
			<h3>Properties</h3>
		</div>
		<div>
			<div
				v-for="propertyCategory in fieldCategories"
				class="propertyCategory"
				:key="propertyCategory"
			>
				<div
					class="title"
					v-if="fieldsByCategory[propertyCategory].length > 0"
				>
					<h4>{{ propertyCategory }}</h4>
				</div>
				<div
					v-for="[fieldKey, fieldValue] in fieldsByCategory[
						propertyCategory
					]"
					:key="fieldKey"
				>
					<div class="fieldWrapper">
						<div class="name">
							{{ fieldValue.name ?? fieldKey
							}}<span class="type"> : {{ fieldValue.type }}</span>
						</div>
						<BuilderFieldsColor
							class="content"
							:field-key="fieldKey"
							:component-id="selectedComponent.id"
							v-if="fieldValue.type == FieldType.Color"
						></BuilderFieldsColor>

						<BuilderFieldsShadow
							class="content"
							:field-key="fieldKey"
							:component-id="selectedComponent.id"
							v-if="fieldValue.type == FieldType.Shadow"
						></BuilderFieldsShadow>

						<BuilderFieldsKeyValue
							class="content"
							:field-key="fieldKey"
							:component-id="selectedComponent.id"
							v-if="fieldValue.type == FieldType.KeyValue"
						></BuilderFieldsKeyValue>

						<BuilderFieldsText
							:field-key="fieldKey"
							:component-id="selectedComponent.id"
							v-if="fieldValue.type == FieldType.Text"
						></BuilderFieldsText>

						<BuilderFieldsText
							:field-key="fieldKey"
							:component-id="selectedComponent.id"
							v-if="fieldValue.type == FieldType.Number"
						></BuilderFieldsText>

						<BuilderFieldsText
							:field-key="fieldKey"
							:component-id="selectedComponent.id"
							v-if="fieldValue.type == FieldType.IdKey"
						></BuilderFieldsText>

						<BuilderFieldsObject
							class="content"
							:field-key="fieldKey"
							:component-id="selectedComponent.id"
							v-if="fieldValue.type == FieldType.Object"
						></BuilderFieldsObject>

<<<<<<< HEAD
=======
						<BuilderFieldsWidth
							class="content"
							:field-key="fieldKey"
							:component-id="selectedComponent.id"
							v-if="fieldValue.type == FieldType.Width"
						></BuilderFieldsWidth>

						<BuilderFieldsAlign
							class="content"
							direction="horizontal"
							:field-key="fieldKey"
							:component-id="selectedComponent.id"
							v-if="fieldValue.type == FieldType.HAlign"
						></BuilderFieldsAlign>

						<BuilderFieldsAlign
							class="content"
							direction="vertical"
							:field-key="fieldKey"
							:component-id="selectedComponent.id"
							v-if="fieldValue.type == FieldType.VAlign"
						></BuilderFieldsAlign>

						<BuilderFieldsPadding
							class="content"
							:field-key="fieldKey"
							:component-id="selectedComponent.id"
							v-if="fieldValue.type == FieldType.Padding"
						></BuilderFieldsPadding>

>>>>>>> 52abe0d5
						<div class="desc" v-if="fieldValue.desc">
							{{ fieldValue.desc }}
						</div>
					</div>
				</div>
			</div>
		</div>
	</div>
</template>

<script setup lang="ts">
import { computed, inject } from "vue";
import BuilderFieldsKeyValue from "./BuilderFieldsKeyValue.vue";
import { FieldType, FieldCategory } from "../streamsyncTypes";
import BuilderFieldsColor from "./BuilderFieldsColor.vue";
import BuilderFieldsShadow from "./BuilderFieldsShadow.vue";
import BuilderFieldsText from "./BuilderFieldsText.vue";
import BuilderFieldsObject from "./BuilderFieldsObject.vue";
<<<<<<< HEAD
=======
import BuilderFieldsWidth from "./BuilderFieldsWidth.vue";
import BuilderFieldsAlign from "./BuilderFieldsAlign.vue";
import BuilderFieldsPadding from "./BuilderFieldsPadding.vue";
>>>>>>> 52abe0d5
import injectionKeys from "../injectionKeys";

const ss = inject(injectionKeys.core);
const ssbm = inject(injectionKeys.builderManager);

const selectedComponent = computed(() => {
	return ss.getComponentById(ssbm.getSelectedId());
});

const fields = computed(() => {
	const { type } = selectedComponent.value;
	const definition = ss.getComponentDefinition(type);
	return definition.fields;
});

const fieldCategories = [FieldCategory.General, FieldCategory.Style];

const fieldsByCategory = computed(() => {
	const entries = Object.entries(fields.value);
	const result = {
		[FieldCategory.General]: entries.filter(
			([_, fieldValue]) =>
				!fieldValue.category ||
				fieldValue.category == FieldCategory.General
		),
		[FieldCategory.Style]: entries.filter(
			([_, fieldValue]) => fieldValue.category == FieldCategory.Style
		),
	};
	return result;
});
</script>

<style scoped>
@import "./sharedStyles.css";

.BuilderSettingsProperties {
	padding: 24px;
}

.propertyCategory .title {
	margin-top: 24px;
}

textarea.content {
	resize: vertical;
	height: 8em;
}

input[type="color"].content {
	height: 48px;
}
</style><|MERGE_RESOLUTION|>--- conflicted
+++ resolved
@@ -76,8 +76,6 @@
 							v-if="fieldValue.type == FieldType.Object"
 						></BuilderFieldsObject>
 
-<<<<<<< HEAD
-=======
 						<BuilderFieldsWidth
 							class="content"
 							:field-key="fieldKey"
@@ -108,7 +106,6 @@
 							v-if="fieldValue.type == FieldType.Padding"
 						></BuilderFieldsPadding>
 
->>>>>>> 52abe0d5
 						<div class="desc" v-if="fieldValue.desc">
 							{{ fieldValue.desc }}
 						</div>
@@ -127,12 +124,9 @@
 import BuilderFieldsShadow from "./BuilderFieldsShadow.vue";
 import BuilderFieldsText from "./BuilderFieldsText.vue";
 import BuilderFieldsObject from "./BuilderFieldsObject.vue";
-<<<<<<< HEAD
-=======
 import BuilderFieldsWidth from "./BuilderFieldsWidth.vue";
 import BuilderFieldsAlign from "./BuilderFieldsAlign.vue";
 import BuilderFieldsPadding from "./BuilderFieldsPadding.vue";
->>>>>>> 52abe0d5
 import injectionKeys from "../injectionKeys";
 
 const ss = inject(injectionKeys.core);

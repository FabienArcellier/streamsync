--- conflicted
+++ resolved
@@ -111,7 +111,7 @@
 
         self.sp.apply("age")
         m = self.sp.get_mutations_as_dict()
-<<<<<<< HEAD
+
         assert m.get("+age") == 2
         assert m.get("+features.height") == "short"
         assert m.get("+state\\.with\\.dots.photo\\.jpeg") == "Corrupted"
@@ -133,10 +133,6 @@
         self.sp_simple_dict["items"] = items
         m = self.sp_simple_dict.get_mutations_as_dict()
         assert "+items.Cucumber" in m
-=======
-        assert m.get("age") == 2
-        assert len(m) == 1
->>>>>>> bcac167f
 
     def test_private_members(self) -> None:
         d = self.sp.to_dict()
